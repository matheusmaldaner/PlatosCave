--- conflicted
+++ resolved
@@ -97,70 +97,7 @@
         print(f"[MAIN.PY DEBUG] Error extracting PDF text: {e}", file=sys.stderr, flush=True)
         raise Exception(f"Failed to extract text from PDF: {e}")
     
-<<<<<<< HEAD
-# Force LLM to use Exa-retrieved sources before any free browsing
-def build_claim_verification_prompt_exa(claim_text: str, claim_role: str, claim_context: str) -> str:
-    """
-    Force LLM to use Exa-retrieved sources before any free browsing
-    
-    Args:
-        claim_text (str): verifying if true or false (please double check if this is the correct definition)
-        claim_role (str): Role for the LLM to fill
-        claim_context (str): First initial sources to browse through
-
-    Returns:
-        Verification prompt for LLM
-    """
-    return textwrap.dedent(f"""
-        You are verifying the following claim.
-
-        Claim role: {claim_role}
-        Claim text:
-        {claim_text}
-
-        {claim_context}
-
-        === STRICT INSTRUCTIONS (MANDATORY) ===
-        1. You MUST open and examine at least TWO sources labeled [EXA#] above.
-        2. These [EXA#] sources MUST be listed in the final `sources_checked` field.
-        3. Do NOT rely solely on prior knowledge or memory.
-        4. If Exa sources are insufficient, you MAY browse further, but only AFTER using Exa sources.
-        5. Your final answer MUST be a JSON object (not markdown, not text).
-
-        Return ONLY valid JSON with this schema:
-        {{
-        "credibility": float,
-        "relevance": float,
-        "evidence_strength": float,
-        "method_rigor": float,
-        "reproducibility": float,
-        "citation_support": float,
-        "sources_checked": [
-            {{
-            "url": string,
-            "finding": string
-            }}
-        ],
-        "verification_summary": string,
-        "confidence_level": string
-        }}
-        """)
-
-    
-async def exa_retrieve(claim: str, k: int = 6) -> str: 
-    """
-    Exa based evidence retrieval for claim verification
-
-    Args:
-        claim (str): Statement to look into
-        k (int, optional): Number of results to return. Defaults to 6.
-
-    Returns:
-        str: found sources for LLM
-    """
-=======
 async def exa_retrieve(claim: str, k: int = 6) -> str: # Exa based evidence retrieval for claim verification
->>>>>>> ebf68aa1
     def _run():
         print(f"[EXA DEBUG] query={claim[:120]!r} k={k}", file=sys.stderr, flush=True)
         res = exa.search_and_contents(
