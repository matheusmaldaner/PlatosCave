--- conflicted
+++ resolved
@@ -266,40 +266,11 @@
             non_blank_tabs = [tab for tab in pages if not tab.get('url', '').startswith('about:blank')]
 
             # Close all non-blank tabs (with shorter timeout per tab)
-<<<<<<< HEAD
             close_all_nonblanks(non_blank_tabs)
-            
+
             # If there are multiple blank tabs, keep only one. If there is already one, do nothing
             if len(blank_tabs):
                 keep_single_blank_tab(blank_tabs)
-=======
-            for tab in non_blank_tabs:
-                tab_id = tab.get('id')
-                tab_url = tab.get('url', '')
-                print(f"[SERVER DEBUG] Closing non-blank tab {tab_id}: {tab_url[:60]}", flush=True)
-
-                close_url = f"{BROWSER_CDP_PUBLIC_URL.rstrip('/')}/json/close/{tab_id}"
-                try:
-                    req = urllib_request.Request(close_url, method='GET', headers=CDP_HTTP_HEADERS)
-                    with urllib_request.urlopen(req, timeout=2) as close_response:
-                        print(f"[SERVER DEBUG] ✓ Closed non-blank tab {tab_id}", flush=True)
-                except Exception as e:
-                    print(f"[SERVER DEBUG] ✗ Failed to close tab {tab_id}: {e} (continuing...)", flush=True)
-
-            # If there are multiple blank tabs, keep only one
-            if len(blank_tabs) > 1:
-                print(f"[SERVER DEBUG] Found {len(blank_tabs)} blank tabs, keeping only one", flush=True)
-                tabs_to_close = blank_tabs[1:]  # Keep first, close rest
-                for tab in tabs_to_close:
-                    tab_id = tab.get('id')
-                    close_url = f"{BROWSER_CDP_PUBLIC_URL.rstrip('/')}/json/close/{tab_id}"
-                    try:
-                        req = urllib_request.Request(close_url, method='GET', headers=CDP_HTTP_HEADERS)
-                        with urllib_request.urlopen(req, timeout=2) as close_response:
-                            print(f"[SERVER DEBUG] ✓ Closed extra blank tab {tab_id}", flush=True)
-                    except Exception as e:
-                        print(f"[SERVER DEBUG] ✗ Failed to close blank tab {tab_id}: {e} (continuing...)", flush=True)
->>>>>>> ebf68aa1
 
             # If no blank tabs exist, create one
             else:
@@ -820,8 +791,4 @@
 
 
 if __name__ == '__main__':
-<<<<<<< HEAD
-    socketio.run(app, port=5000, debug=True)
-=======
-    socketio.run(app, host="0.0.0.0", port=5001, debug=True)
->>>>>>> ebf68aa1
+    socketio.run(app, host="0.0.0.0", port=5001, debug=True)