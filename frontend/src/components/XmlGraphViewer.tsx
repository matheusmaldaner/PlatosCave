// frontend/src/components/XmlGraphViewer.tsx
<<<<<<< HEAD
import React, { useState, useEffect } from "react";
import ReactFlow, { Background, Node, Edge, MarkerType, useReactFlow } from "reactflow";
import "reactflow/dist/style.css";
import dagre from "dagre";
=======
import React, { useState, useEffect, useMemo } from 'react';
import ReactFlow, { Controls, Node, Edge, MarkerType, NodeProps, Handle, Position } from 'reactflow';
import dagre from 'dagre';
import 'reactflow/dist/style.css';
>>>>>>> 42051417

interface XmlGraphViewerProps {
  graphmlData: string | null;
  isDrawerOpen?: boolean;
}

type GraphNodeData = {
    role: string;
    text: string;
    cardWidth: number;
};

type GraphNode = Node<GraphNodeData>;
type GraphEdge = Edge;

const roleStyles: Record<string, { badgeBg: string; badgeText: string; bodyBg: string; border: string }> = {
    context: { badgeBg: 'bg-emerald-50', badgeText: 'text-emerald-700', bodyBg: 'bg-white', border: 'border-emerald-200' },
    claim: { badgeBg: 'bg-green-50', badgeText: 'text-green-700', bodyBg: 'bg-white', border: 'border-green-200' },
    evidence: { badgeBg: 'bg-sky-50', badgeText: 'text-sky-700', bodyBg: 'bg-white', border: 'border-sky-200' },
    hypothesis: { badgeBg: 'bg-teal-50', badgeText: 'text-teal-700', bodyBg: 'bg-white', border: 'border-teal-200' },
    result: { badgeBg: 'bg-lime-50', badgeText: 'text-lime-700', bodyBg: 'bg-white', border: 'border-lime-200' },
    method: { badgeBg: 'bg-cyan-50', badgeText: 'text-cyan-700', bodyBg: 'bg-white', border: 'border-cyan-200' },
};

const GraphNodeCard: React.FC<NodeProps<GraphNodeData>> = ({ data }) => {
    const roleKey = data.role.toLowerCase();
    const palette = roleStyles[roleKey] || { badgeBg: 'bg-gray-50', badgeText: 'text-gray-700', bodyBg: 'bg-white', border: 'border-gray-200' };

    return (
        <div
            style={{ width: `${data.cardWidth}px` }}
            className={`relative rounded-xl border ${palette.border} ${palette.bodyBg} p-3 shadow-sm`}
        >
            <Handle type="target" position={Position.Top} className="h-2 w-2 rounded-full bg-brand-green" />
            <p className={`inline-flex items-center rounded-full px-2 py-1 text-[10px] font-semibold uppercase tracking-wide ${palette.badgeBg} ${palette.badgeText}`}>
                {data.role}
            </p>
            <p className="mt-2 text-sm leading-relaxed text-gray-700 whitespace-pre-line">
                {data.text}
            </p>
            <Handle type="source" position={Position.Bottom} className="h-2 w-2 rounded-full bg-brand-green" />
        </div>
    );
};

const dagreGraph = new dagre.graphlib.Graph();
dagreGraph.setDefaultEdgeLabel(() => ({}));

type LayoutConfig = {
    id: 'default' | 'compact';
    nodeWidth: number;
    nodeHeight: number;
    nodesep: number;
    ranksep: number;
    margin: number;
    markerSize: number;
    strokeWidth: number;
};

const LAYOUT_PRESETS: Record<'default' | 'compact', LayoutConfig> = {
    default: {
        id: 'default',
        nodeWidth: 240,
        nodeHeight: 140,
        nodesep: 70,
        ranksep: 100,
        margin: 40,
        markerSize: 10,
        strokeWidth: 1.8,
    },
    compact: {
        id: 'compact',
        nodeWidth: 200,
        nodeHeight: 120,
        nodesep: 48,
        ranksep: 70,
        margin: 28,
        markerSize: 9,
        strokeWidth: 1.6,
    },
};

const brandGreen = '#2F855A';
const formatRole = (role: string) => role.replace(/_/g, ' ').replace(/\b\w/g, (c) => c.toUpperCase());

<<<<<<< HEAD
const getLayoutedElements = (nodes: Node[], edges: Edge[]) => {
  dagreGraph.setGraph({ rankdir: "TB" });
  nodes.forEach((n) => dagreGraph.setNode(n.id, { width: nodeWidth, height: nodeHeight }));
  edges.forEach((e) => dagreGraph.setEdge(e.source, e.target));
  dagre.layout(dagreGraph);

  nodes.forEach((n) => {
    const pos = dagreGraph.node(n.id);
    n.position = { x: pos.x - nodeWidth / 2, y: pos.y - nodeHeight / 2 };
  });
  return { nodes, edges };
};

const parseGraphML = (xml: string): { nodes: Node[]; edges: Edge[] } => {
  const parser = new DOMParser();
  const doc = parser.parseFromString(xml, "application/xml");
  const nodes: Node[] = [];
  const edges: Edge[] = [];

  Array.from(doc.getElementsByTagName("node")).forEach((el) => {
    const id = el.getAttribute("id")!;
    const dataEls = el.getElementsByTagName("data");
    const role =
      Array.from(dataEls).find((d) => d.getAttribute("key") === "d0")?.textContent || "node";
    const text =
      Array.from(dataEls).find((d) => d.getAttribute("key") === "d2")?.textContent || id;

    nodes.push({
      id,
      data: { label: `${role.toUpperCase()}: ${text}` },
      position: { x: 0, y: 0 },
      style: {
        width: nodeWidth,
        textAlign: "center",
        background: "#f0f0f0",
        border: "1px solid #333",
        borderRadius: "4px",
      },
=======
const getLayoutedElements = (nodes: GraphNode[], edges: GraphEdge[], config: LayoutConfig) => {
    dagreGraph.setGraph({ rankdir: 'TB', nodesep: config.nodesep, ranksep: config.ranksep, marginx: config.margin, marginy: config.margin });
    nodes.forEach((node) => {
        dagreGraph.setNode(node.id, { width: config.nodeWidth, height: config.nodeHeight });
    });
    edges.forEach((edge) => {
        dagreGraph.setEdge(edge.source, edge.target);
    });
    dagre.layout(dagreGraph);
    nodes.forEach((node) => {
        const nodeWithPosition = dagreGraph.node(node.id);
        node.position = {
            x: nodeWithPosition.x - config.nodeWidth / 2,
            y: nodeWithPosition.y - config.nodeHeight / 2,
        };
    });
    return { nodes, edges };
};

const parseGraphML = (xmlString: string, config: LayoutConfig): { nodes: GraphNode[], edges: GraphEdge[] } => {
    const parser = new DOMParser();
    const xmlDoc = parser.parseFromString(xmlString, "application/xml");
    const nodes: GraphNode[] = [];
    const edges: GraphEdge[] = [];
    const nodeElements = xmlDoc.getElementsByTagName('node');
    const edgeElements = xmlDoc.getElementsByTagName('edge');

    Array.from(nodeElements).forEach(nodeEl => {
        const id = nodeEl.getAttribute('id')!;
        const dataElements = nodeEl.getElementsByTagName('data');
        const role = Array.from(dataElements).find(d => d.getAttribute('key') === 'd0')?.textContent || 'node';
        const text = Array.from(dataElements).find(d => d.getAttribute('key') === 'd2')?.textContent || id;
        
        nodes.push({
            id,
            type: 'graphNode',
            data: { role: formatRole(role.trim()), text: text.trim(), cardWidth: config.nodeWidth },
            position: { x: 0, y: 0 },
            style: { width: config.nodeWidth },
            sourcePosition: Position.Bottom,
            targetPosition: Position.Top,
        });
>>>>>>> 42051417
    });
  });

<<<<<<< HEAD
  Array.from(doc.getElementsByTagName("edge")).forEach((el) => {
    const source = el.getAttribute("source")!;
    const target = el.getAttribute("target")!;
    edges.push({
      id: `e-${source}-${target}-${Math.random()}`,
      source,
      target,
      markerEnd: { type: MarkerType.ArrowClosed },
=======
    Array.from(edgeElements).forEach((edgeEl, index) => {
        const source = edgeEl.getAttribute('source')!;
        const target = edgeEl.getAttribute('target')!;
        edges.push({
            id: edgeEl.getAttribute('id') || `edge-${source}-${target}-${index}`,
            source,
            target,
            type: 'smoothstep',
            markerEnd: { type: MarkerType.ArrowClosed, color: brandGreen, width: config.markerSize, height: config.markerSize },
            style: { stroke: brandGreen, strokeWidth: config.strokeWidth, opacity: 0.85 },
        });
>>>>>>> 42051417
    });
  });

<<<<<<< HEAD
  return getLayoutedElements(nodes, edges);
};

const VerticalControls: React.FC<{ isDrawerOpen: boolean }> = ({ isDrawerOpen }) => {
  const { zoomIn, zoomOut, fitView } = useReactFlow();

  return (
    <div
      className={`absolute bottom-4 z-10 flex flex-col gap-2 bg-white/80 p-2 rounded-lg shadow-md transition-all duration-300`}
      style={{
        left: isDrawerOpen ? "21rem" : "1rem",
      }}
    >
      <button
        onClick={() => zoomIn()}
        className="px-2 py-1 bg-gray-100 rounded hover:bg-gray-200 transition"
        title="Zoom In"
      >
        🔍➕
      </button>
      <button
        onClick={() => zoomOut()}
        className="px-2 py-1 bg-gray-100 rounded hover:bg-gray-200 transition"
        title="Zoom Out"
      >
        🔍➖
      </button>
      <button
        onClick={() => fitView()}
        className="px-2 py-1 bg-gray-100 rounded hover:bg-gray-200 transition"
        title="Fit View"
      >
        ⛶
      </button>
    </div>
  );
};

const XmlGraphViewer: React.FC<XmlGraphViewerProps> = ({ graphmlData, isDrawerOpen = false }) => {
  const [nodes, setNodes] = useState<Node[]>([]);
  const [edges, setEdges] = useState<Edge[]>([]);

  useEffect(() => {
    if (graphmlData) {
      try {
        const { nodes: n, edges: e } = parseGraphML(graphmlData);
        setNodes(n);
        setEdges(e);
      } catch (err) {
        console.error("Failed to parse GraphML:", err);
      }
    } else {
      setNodes([]);
      setEdges([]);
=======
    return getLayoutedElements(nodes, edges, config);
};

const XmlGraphViewer: React.FC<XmlGraphViewerProps> = ({ graphmlData }) => {
    const [nodes, setNodes] = useState<GraphNode[]>([]);
    const [edges, setEdges] = useState<GraphEdge[]>([]);
    const [layoutConfig, setLayoutConfig] = useState<LayoutConfig>(LAYOUT_PRESETS.default);
    const nodeTypes = useMemo(() => ({ graphNode: GraphNodeCard }), []);
    const isCompact = layoutConfig.id === 'compact';

    useEffect(() => {
        if (typeof window === 'undefined') {
            return;
        }
        const updateLayout = () => {
            const width = window.innerWidth;
            setLayoutConfig(width < 768 ? LAYOUT_PRESETS.compact : LAYOUT_PRESETS.default);
        };
        updateLayout();
        window.addEventListener('resize', updateLayout);
        return () => window.removeEventListener('resize', updateLayout);
    }, []);

    useEffect(() => {
        if (graphmlData) {
            try {
                const { nodes: layoutedNodes, edges: layoutedEdges } = parseGraphML(graphmlData, layoutConfig);
                setNodes(layoutedNodes);
                setEdges(layoutedEdges);
            } catch (e) {
                console.error("Failed to parse GraphML data:", e);
            }
        } else {
            setNodes([]);
            setEdges([]);
        }
    }, [graphmlData, layoutConfig]);

    const handleSaveGraph = () => {
        if (!graphmlData) return;
        const blob = new Blob([graphmlData], { type: 'application/xml' });
        const url = URL.createObjectURL(blob);
        const a = document.createElement('a');
        a.href = url;
        a.download = 'logic_graph.graphml';
        document.body.appendChild(a);
        a.click();
        document.body.removeChild(a);
        URL.revokeObjectURL(url);
    };

    if (!graphmlData) {
        return (
            <div className="flex h-full w-full items-center justify-center rounded-2xl border border-dashed border-gray-300 bg-white/60 p-6 text-center text-sm text-gray-500">
                Waiting for the knowledge graph to be generated...
            </div>
        );
>>>>>>> 42051417
    }
  }, [graphmlData]);

  const handleSaveGraph = () => {
    if (!graphmlData) return;
    const blob = new Blob([graphmlData], { type: "application/xml" });
    const url = URL.createObjectURL(blob);
    const a = document.createElement("a");
    a.href = url;
    a.download = "logic_graph.graphml";
    a.click();
    URL.revokeObjectURL(url);
  };

  if (!graphmlData)
    return <div className="p-4 text-center">Waiting for logical graph to be generated...</div>;

<<<<<<< HEAD
  return (
    <div className="w-full h-full rounded-md relative bg-gray-50">
      <ReactFlow nodes={nodes} edges={edges} fitView>
        <Background />
        <VerticalControls isDrawerOpen={isDrawerOpen} />
      </ReactFlow>
    </div>
  );
=======
    return (
        // The `relative` class on this parent div is essential for positioning the button.
        <div className="relative flex h-full w-full flex-col overflow-hidden rounded-2xl border border-gray-100 bg-white shadow-sm">
            <ReactFlow
                nodes={nodes}
                edges={edges}
                nodeTypes={nodeTypes}
                fitView
                className="flex-1"
                fitViewOptions={{ padding: isCompact ? 0.3 : 0.2 }}
                minZoom={0.35}
                maxZoom={1.6}
                panOnDrag={true}
                zoomOnPinch
                nodesDraggable={false}
                nodesConnectable={false}
            >
                <Controls />
            </ReactFlow>
            {/* The `absolute`, `bottom-4`, and `right-4` classes anchor the button to the bottom right. */}
            <button
                onClick={handleSaveGraph}
                className="absolute bottom-3 right-3 z-10 rounded-lg border border-brand-green/40 bg-white/95 px-4 py-2 text-sm font-semibold text-brand-green shadow hover:bg-brand-green hover:text-white transition"
            >
                Save GraphML
            </button>
        </div>
    );
>>>>>>> 42051417
};

export default XmlGraphViewer;<|MERGE_RESOLUTION|>--- conflicted
+++ resolved
@@ -1,15 +1,8 @@
 // frontend/src/components/XmlGraphViewer.tsx
-<<<<<<< HEAD
-import React, { useState, useEffect } from "react";
-import ReactFlow, { Background, Node, Edge, MarkerType, useReactFlow } from "reactflow";
-import "reactflow/dist/style.css";
-import dagre from "dagre";
-=======
 import React, { useState, useEffect, useMemo } from 'react';
 import ReactFlow, { Controls, Node, Edge, MarkerType, NodeProps, Handle, Position } from 'reactflow';
 import dagre from 'dagre';
 import 'reactflow/dist/style.css';
->>>>>>> 42051417
 
 interface XmlGraphViewerProps {
   graphmlData: string | null;
@@ -95,46 +88,6 @@
 const brandGreen = '#2F855A';
 const formatRole = (role: string) => role.replace(/_/g, ' ').replace(/\b\w/g, (c) => c.toUpperCase());
 
-<<<<<<< HEAD
-const getLayoutedElements = (nodes: Node[], edges: Edge[]) => {
-  dagreGraph.setGraph({ rankdir: "TB" });
-  nodes.forEach((n) => dagreGraph.setNode(n.id, { width: nodeWidth, height: nodeHeight }));
-  edges.forEach((e) => dagreGraph.setEdge(e.source, e.target));
-  dagre.layout(dagreGraph);
-
-  nodes.forEach((n) => {
-    const pos = dagreGraph.node(n.id);
-    n.position = { x: pos.x - nodeWidth / 2, y: pos.y - nodeHeight / 2 };
-  });
-  return { nodes, edges };
-};
-
-const parseGraphML = (xml: string): { nodes: Node[]; edges: Edge[] } => {
-  const parser = new DOMParser();
-  const doc = parser.parseFromString(xml, "application/xml");
-  const nodes: Node[] = [];
-  const edges: Edge[] = [];
-
-  Array.from(doc.getElementsByTagName("node")).forEach((el) => {
-    const id = el.getAttribute("id")!;
-    const dataEls = el.getElementsByTagName("data");
-    const role =
-      Array.from(dataEls).find((d) => d.getAttribute("key") === "d0")?.textContent || "node";
-    const text =
-      Array.from(dataEls).find((d) => d.getAttribute("key") === "d2")?.textContent || id;
-
-    nodes.push({
-      id,
-      data: { label: `${role.toUpperCase()}: ${text}` },
-      position: { x: 0, y: 0 },
-      style: {
-        width: nodeWidth,
-        textAlign: "center",
-        background: "#f0f0f0",
-        border: "1px solid #333",
-        borderRadius: "4px",
-      },
-=======
 const getLayoutedElements = (nodes: GraphNode[], edges: GraphEdge[], config: LayoutConfig) => {
     dagreGraph.setGraph({ rankdir: 'TB', nodesep: config.nodesep, ranksep: config.ranksep, marginx: config.margin, marginy: config.margin });
     nodes.forEach((node) => {
@@ -177,20 +130,9 @@
             sourcePosition: Position.Bottom,
             targetPosition: Position.Top,
         });
->>>>>>> 42051417
     });
   });
 
-<<<<<<< HEAD
-  Array.from(doc.getElementsByTagName("edge")).forEach((el) => {
-    const source = el.getAttribute("source")!;
-    const target = el.getAttribute("target")!;
-    edges.push({
-      id: `e-${source}-${target}-${Math.random()}`,
-      source,
-      target,
-      markerEnd: { type: MarkerType.ArrowClosed },
-=======
     Array.from(edgeElements).forEach((edgeEl, index) => {
         const source = edgeEl.getAttribute('source')!;
         const target = edgeEl.getAttribute('target')!;
@@ -202,66 +144,9 @@
             markerEnd: { type: MarkerType.ArrowClosed, color: brandGreen, width: config.markerSize, height: config.markerSize },
             style: { stroke: brandGreen, strokeWidth: config.strokeWidth, opacity: 0.85 },
         });
->>>>>>> 42051417
     });
   });
 
-<<<<<<< HEAD
-  return getLayoutedElements(nodes, edges);
-};
-
-const VerticalControls: React.FC<{ isDrawerOpen: boolean }> = ({ isDrawerOpen }) => {
-  const { zoomIn, zoomOut, fitView } = useReactFlow();
-
-  return (
-    <div
-      className={`absolute bottom-4 z-10 flex flex-col gap-2 bg-white/80 p-2 rounded-lg shadow-md transition-all duration-300`}
-      style={{
-        left: isDrawerOpen ? "21rem" : "1rem",
-      }}
-    >
-      <button
-        onClick={() => zoomIn()}
-        className="px-2 py-1 bg-gray-100 rounded hover:bg-gray-200 transition"
-        title="Zoom In"
-      >
-        🔍➕
-      </button>
-      <button
-        onClick={() => zoomOut()}
-        className="px-2 py-1 bg-gray-100 rounded hover:bg-gray-200 transition"
-        title="Zoom Out"
-      >
-        🔍➖
-      </button>
-      <button
-        onClick={() => fitView()}
-        className="px-2 py-1 bg-gray-100 rounded hover:bg-gray-200 transition"
-        title="Fit View"
-      >
-        ⛶
-      </button>
-    </div>
-  );
-};
-
-const XmlGraphViewer: React.FC<XmlGraphViewerProps> = ({ graphmlData, isDrawerOpen = false }) => {
-  const [nodes, setNodes] = useState<Node[]>([]);
-  const [edges, setEdges] = useState<Edge[]>([]);
-
-  useEffect(() => {
-    if (graphmlData) {
-      try {
-        const { nodes: n, edges: e } = parseGraphML(graphmlData);
-        setNodes(n);
-        setEdges(e);
-      } catch (err) {
-        console.error("Failed to parse GraphML:", err);
-      }
-    } else {
-      setNodes([]);
-      setEdges([]);
-=======
     return getLayoutedElements(nodes, edges, config);
 };
 
@@ -319,7 +204,6 @@
                 Waiting for the knowledge graph to be generated...
             </div>
         );
->>>>>>> 42051417
     }
   }, [graphmlData]);
 
@@ -337,16 +221,6 @@
   if (!graphmlData)
     return <div className="p-4 text-center">Waiting for logical graph to be generated...</div>;
 
-<<<<<<< HEAD
-  return (
-    <div className="w-full h-full rounded-md relative bg-gray-50">
-      <ReactFlow nodes={nodes} edges={edges} fitView>
-        <Background />
-        <VerticalControls isDrawerOpen={isDrawerOpen} />
-      </ReactFlow>
-    </div>
-  );
-=======
     return (
         // The `relative` class on this parent div is essential for positioning the button.
         <div className="relative flex h-full w-full flex-col overflow-hidden rounded-2xl border border-gray-100 bg-white shadow-sm">
@@ -375,7 +249,6 @@
             </button>
         </div>
     );
->>>>>>> 42051417
 };
 
 export default XmlGraphViewer;