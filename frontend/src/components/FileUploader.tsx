// PlatosCave/frontend/src/components/FileUploader.tsx
import React, { useCallback, useState, useRef } from 'react';
import { useDropzone } from 'react-dropzone';

interface FileUploaderProps {
    onFileUpload: (file: File) => void;
}

const FileUploader: React.FC<FileUploaderProps> = ({ onFileUpload }) => {
    const [url, setUrl] = useState('');
    const [selectedFile, setSelectedFile] = useState<File | null>(null);
    const fileInputRef = useRef<HTMLInputElement>(null);

    const onDrop = useCallback((acceptedFiles: File[]) => {
        if (acceptedFiles.length > 0) {
            setSelectedFile(acceptedFiles[0]);
            // For immediate upload on drop, uncomment the next line
            // onFileUpload(acceptedFiles[0]);
        }
    }, [onFileUpload]);

    const { getRootProps, getInputProps, isDragActive } = useDropzone({
        onDrop,
        accept: { 'application/pdf': ['.pdf'] },
        multiple: false,
        noClick: true, // We will trigger the click manually
    });

    const handleSubmit = () => {
        if (selectedFile) {
            onFileUpload(selectedFile);
        } else if (url) {
            // Future logic to handle URL submission
            console.log('Submitting URL:', url);
            alert("URL submission is not yet implemented.");
        }
    };

    const handleFileSelect = (event: React.ChangeEvent<HTMLInputElement>) => {
        if (event.target.files && event.target.files[0]) {
            setSelectedFile(event.target.files[0]);
        }
    };
    
    // Get the display text for the input
    const getDisplayText = () => {
        if (selectedFile) {
            return selectedFile.name;
        }
        if (isDragActive) {
            return "Drop the PDF here...";
        }
        return "Search by paper name, paste URL, or upload PDF...";
    };

    return (
<<<<<<< HEAD
        <div className="flex h-full w-full flex-col items-center justify-center px-4 py-12 sm:py-16">
            <div className="mx-auto w-full max-w-3xl space-y-12">
                {/* Hero Section */}
                <div className="space-y-6 text-center">
                    <h1 className="text-4xl font-semibold leading-tight tracking-tight text-gray-900 sm:text-5xl lg:text-6xl animate-dissolve-up">
                        Analyze research papers
                    </h1>
                    <p className="mx-auto max-w-2xl text-base font-light leading-relaxed text-gray-600 sm:text-lg animate-dissolve-up-delayed">
                        Search by name, paste a URL, or upload a PDF to verify a research paper's integrity
                    </p>
                </div>

                {/* Main Input Area */}
                <div {...getRootProps()} className="mx-auto w-full max-w-2xl">
                    <div
                        className={`relative flex w-full rounded-2xl border bg-white/85 px-4 py-4 text-left backdrop-blur-sm transition-all duration-300 ease-in-out ${
                            isMultiline
                                ? 'flex-col gap-3'
                                : 'flex-col gap-4 sm:flex-row sm:items-center sm:gap-0 sm:px-5 sm:py-4'
                        } ${
                            isDragActive
                                ? 'border-green-300 shadow-lg shadow-green-100/50 sm:scale-[1.01]'
                                : 'border-gray-200 shadow-sm hover:border-gray-300 hover:shadow-md'
                        }`}
                    >
                        {/* Hidden file input for react-dropzone */}
                        <input {...getInputProps()} />
                        {/* Hidden file input for manual selection */}
                        <input type="file" ref={fileInputRef} onChange={handleFileSelect} accept=".pdf" className="hidden" />

                        {/* Upload Icon - shows on left for single line, bottom left for multiline */}
                        {!isMultiline && (
                            <button
                                type="button"
                                onClick={(event) => {
                                    event.stopPropagation();
                                    fileInputRef.current?.click();
                                }}
                                className="flex h-11 w-11 items-center justify-center text-gray-400 transition-colors duration-200 hover:text-gray-600 sm:mr-3"
                                aria-label="Upload PDF"
                            >
                                <svg xmlns="http://www.w3.org/2000/svg" className="h-6 w-6" fill="none" viewBox="0 0 24 24" stroke="currentColor" strokeWidth={2}>
                                    <path strokeLinecap="round" strokeLinejoin="round" d="M4 16v1a3 3 0 003 3h10a3 3 0 003-3v-1m-4-8-4-4m0 0L8 8m4-4v12" />
                                </svg>
                            </button>
                        )}

                        {/* Text Input / File Name Display */}
                        <div className={`relative flex w-full items-center rounded-xl border border-transparent bg-white px-3 py-2 shadow-inner focus-within:border-brand-green/60 ${isMultiline ? '' : 'flex-1'}`}>
                            <textarea
                                ref={textareaRef}
                                value={selectedFile ? '' : url}
                                onChange={(e) => {
                                    setUrl(e.target.value);
                                    if (selectedFile) setSelectedFile(null);
                                    autoResizeTextarea();
                                }}
                                onKeyDown={(e) => {
                                    if (e.key === 'Enter' && !e.shiftKey && (selectedFile || url.trim())) {
                                        e.preventDefault();
                                        handleSubmit();
                                    }
                                }}
                                placeholder={(!selectedFile && url.trim() === '') ? '' : getDisplayText()}
                                className="w-full resize-none border-none bg-transparent text-base text-gray-800 placeholder:text-gray-400 focus:outline-none min-h-[24px]"
                                readOnly={!!selectedFile}
                                rows={1}
                            />
                            {!selectedFile && url.trim() === '' && (
                                <span className="pointer-events-none absolute left-3 top-2 text-base text-gray-400 typing-caret">
                                    {typedText}
                                </span>
                            )}
                            {selectedFile && (
                                <span className="ml-3 hidden max-w-[200px] truncate text-sm font-medium text-gray-600 sm:inline" title={selectedFile.name}>
                                    {selectedFile.name}
                                </span>
                            )}
                        </div>

                        {/* Buttons - different layout for multiline */}
                        {isMultiline ? (
                            <div className="flex items-center justify-between">
                                <button
                                    type="button"
                                    onClick={(event) => {
                                        event.stopPropagation();
                                        fileInputRef.current?.click();
                                    }}
                                    className="flex h-11 w-11 items-center justify-center text-gray-400 transition-colors duration-200 hover:text-gray-600"
                                    aria-label="Upload PDF"
                                >
                                    <svg xmlns="http://www.w3.org/2000/svg" className="h-6 w-6" fill="none" viewBox="0 0 24 24" stroke="currentColor" strokeWidth={2}>
                                        <path strokeLinecap="round" strokeLinejoin="round" d="M4 16v1a3 3 0 003 3h10a3 3 0 003-3v-1m-4-8-4-4m0 0L8 8m4-4v12" />
                                    </svg>
                                </button>
                                <button
                                    type="button"
                                    onClick={(event) => {
                                        event.stopPropagation();
                                        handleSubmit();
                                    }}
                                    disabled={!selectedFile && !url.trim()}
                                    className={`flex h-11 w-11 items-center justify-center rounded-full transition-colors duration-200 ${
                                        selectedFile || url.trim()
                                            ? 'bg-green-50 text-green-600 hover:bg-green-100'
                                            : 'cursor-not-allowed bg-gray-100 text-gray-300'
                                    }`}
                                    aria-label="Analyze"
                                >
                                    <svg xmlns="http://www.w3.org/2000/svg" className="h-5 w-5" viewBox="0 0 24 24" fill="currentColor">
                                        <path d="M8 5v14l11-7z" />
                                    </svg>
                                </button>
                            </div>
                        ) : (
                            <button
                                type="button"
                                onClick={(event) => {
                                    event.stopPropagation();
                                    handleSubmit();
                                }}
                                disabled={!selectedFile && !url.trim()}
                                className={`flex h-11 w-11 items-center justify-center rounded-full transition-colors duration-200 sm:ml-3 ${
                                    selectedFile || url.trim()
                                        ? 'bg-green-50 text-green-600 hover:bg-green-100'
                                        : 'cursor-not-allowed bg-gray-100 text-gray-300'
                                }`}
                                aria-label="Analyze"
                            >
                                <svg xmlns="http://www.w3.org/2000/svg" className="h-5 w-5" viewBox="0 0 24 24" fill="currentColor">
                                    <path d="M8 5v14l11-7z" />
                                </svg>
                            </button>
                        )}
                    </div>
                </div>

                {/* Footer Text */}
                <div className="space-y-3 text-center">
                    <p className="text-xs font-light uppercase tracking-widest text-gray-400">
                        A software created by the FINS group for the University of Florida AI Days Hackathon
                    </p>
=======
        <div className="flex flex-col items-center justify-center h-full w-full text-center">
            <h1 className="text-4xl font-bold text-text-primary mb-2">
                Analyze research papers instantly
            </h1>
            <p className="text-lg text-text-secondary mb-8">
                Upload a PDF or paste a URL to extract insights from research papers
            </p>

            {/* Main Input Area */}
            <div {...getRootProps()} className="w-full max-w-2xl mx-auto">
                <div className={`relative flex items-center w-full p-2 bg-white rounded-xl shadow-md border transition-all ${isDragActive ? 'border-brand-green ring-2 ring-brand-green-light' : 'border-gray-200'}`}>
                    {/* Hidden file input for react-dropzone */}
                    <input {...getInputProps()} />
                    {/* Hidden file input for manual selection */}
                    <input type="file" ref={fileInputRef} onChange={handleFileSelect} accept=".pdf" style={{ display: 'none' }} />

                    {/* Upload Icon */}
                    <button
                        onClick={() => fileInputRef.current?.click()}
                        className="p-2 text-gray-400 hover:text-gray-600"
                        aria-label="Upload PDF"
                    >
                        <svg xmlns="http://www.w3.org/2000/svg" className="h-6 w-6" fill="none" viewBox="0 0 24 24" stroke="currentColor" strokeWidth={2}>
                            <path strokeLinecap="round" strokeLinejoin="round" d="M4 16v1a3 3 0 003 3h10a3 3 0 003-3v-1m-4-8l-4-4m0 0L8 8m4-4v12" />
                        </svg>
                    </button>

                    {/* Text Input / File Name Display */}
                    <input
                        type="text"
                        value={selectedFile ? '' : url} // Clear URL input if a file is selected
                        onChange={(e) => {
                            setUrl(e.target.value);
                            if (selectedFile) setSelectedFile(null); // Clear file if user starts typing
                        }}
                        placeholder={getDisplayText()}
                        className="flex-grow bg-transparent outline-none border-none text-gray-700 mx-2 placeholder:text-gray-400"
                        readOnly={!!selectedFile} // Make input readonly if a file is selected
                    />

                    {/* Submit Button */}
                    <button
                        onClick={handleSubmit}
                        disabled={!selectedFile && !url}
                        className="w-8 h-8 flex items-center justify-center bg-gray-200 rounded-lg transition hover:bg-gray-300 disabled:bg-gray-100 disabled:cursor-not-allowed"
                        aria-label="Submit"
                    >
                        <svg xmlns="http://www.w3.org/2000/svg" className="h-5 w-5 text-gray-600" fill="none" viewBox="0 0 24 24" stroke="currentColor" strokeWidth={2}>
                            <path strokeLinecap="round" strokeLinejoin="round" d="M5 10l7-7m0 0l7 7m-7-7v18" />
                        </svg>
                    </button>
>>>>>>> fbac5f83
                </div>
            </div>

            <p className="text-sm text-gray-400 mt-4">
                Platos-Cave can analyze research papers from URLs or PDF files
            </p>
        </div>
    );
};

export default FileUploader;<|MERGE_RESOLUTION|>--- conflicted
+++ resolved
@@ -54,7 +54,6 @@
     };
 
     return (
-<<<<<<< HEAD
         <div className="flex h-full w-full flex-col items-center justify-center px-4 py-12 sm:py-16">
             <div className="mx-auto w-full max-w-3xl space-y-12">
                 {/* Hero Section */}
@@ -195,62 +194,9 @@
 
                 {/* Footer Text */}
                 <div className="space-y-3 text-center">
-                    <p className="text-xs font-light uppercase tracking-widest text-gray-400">
+                      </p>
                         A software created by the FINS group for the University of Florida AI Days Hackathon
-                    </p>
-=======
-        <div className="flex flex-col items-center justify-center h-full w-full text-center">
-            <h1 className="text-4xl font-bold text-text-primary mb-2">
-                Analyze research papers instantly
-            </h1>
-            <p className="text-lg text-text-secondary mb-8">
-                Upload a PDF or paste a URL to extract insights from research papers
-            </p>
-
-            {/* Main Input Area */}
-            <div {...getRootProps()} className="w-full max-w-2xl mx-auto">
-                <div className={`relative flex items-center w-full p-2 bg-white rounded-xl shadow-md border transition-all ${isDragActive ? 'border-brand-green ring-2 ring-brand-green-light' : 'border-gray-200'}`}>
-                    {/* Hidden file input for react-dropzone */}
-                    <input {...getInputProps()} />
-                    {/* Hidden file input for manual selection */}
-                    <input type="file" ref={fileInputRef} onChange={handleFileSelect} accept=".pdf" style={{ display: 'none' }} />
-
-                    {/* Upload Icon */}
-                    <button
-                        onClick={() => fileInputRef.current?.click()}
-                        className="p-2 text-gray-400 hover:text-gray-600"
-                        aria-label="Upload PDF"
-                    >
-                        <svg xmlns="http://www.w3.org/2000/svg" className="h-6 w-6" fill="none" viewBox="0 0 24 24" stroke="currentColor" strokeWidth={2}>
-                            <path strokeLinecap="round" strokeLinejoin="round" d="M4 16v1a3 3 0 003 3h10a3 3 0 003-3v-1m-4-8l-4-4m0 0L8 8m4-4v12" />
-                        </svg>
-                    </button>
-
-                    {/* Text Input / File Name Display */}
-                    <input
-                        type="text"
-                        value={selectedFile ? '' : url} // Clear URL input if a file is selected
-                        onChange={(e) => {
-                            setUrl(e.target.value);
-                            if (selectedFile) setSelectedFile(null); // Clear file if user starts typing
-                        }}
-                        placeholder={getDisplayText()}
-                        className="flex-grow bg-transparent outline-none border-none text-gray-700 mx-2 placeholder:text-gray-400"
-                        readOnly={!!selectedFile} // Make input readonly if a file is selected
-                    />
-
-                    {/* Submit Button */}
-                    <button
-                        onClick={handleSubmit}
-                        disabled={!selectedFile && !url}
-                        className="w-8 h-8 flex items-center justify-center bg-gray-200 rounded-lg transition hover:bg-gray-300 disabled:bg-gray-100 disabled:cursor-not-allowed"
-                        aria-label="Submit"
-                    >
-                        <svg xmlns="http://www.w3.org/2000/svg" className="h-5 w-5 text-gray-600" fill="none" viewBox="0 0 24 24" stroke="currentColor" strokeWidth={2}>
-                            <path strokeLinecap="round" strokeLinejoin="round" d="M5 10l7-7m0 0l7 7m-7-7v18" />
-                        </svg>
-                    </button>
->>>>>>> fbac5f83
+
                 </div>
             </div>
 
