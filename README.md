--- conflicted
+++ resolved
@@ -69,33 +69,13 @@
 touch .env
 ```
 
-<<<<<<< HEAD
 Add your API key to the file (get $10 free [here](https://cloud.browser-use.com/dashboard/api))
 ```
 BROWSER_USE_API_KEY="bu_YOURKEY"
 ```
-=======
-## Next Steps
-
-1. Add backend API integration
-2. Implement PDF processing
-3. Add URL content fetching
-4. Display analysis results
-5. Add loading states
-
-## Self-Contained
-
-This project is completely self-contained with its own:
-- Dependencies (package.json)
-- Configuration files
-- Source code
-- No external dependencies from parent directories
 
 
-
-# Logos
-
-# Agent Logic
+### Agent Logic
 Make an acyliclical graph of the paper in the following structure:
 {
   text:
@@ -137,7 +117,4 @@
 * replication agent	re-runs experiments and compares metrics.
 * citation agent	fetches and summarizes cited works, flags mis-citations.
 * explanation-tester agent	runs stability and faithfulness experiments.
-* consistency-auditor agent	scans text for overclaims or unsupported assertions.
-
-Which ones we build out will depend on target paper types we use for the demo
->>>>>>> b6b72730
+* consistency-auditor agent	scans text for overclaims or unsupported assertions.