<div align="center">
<img src="docs/img/banner.png" alt="Plato's Cave Logo">

 *A Human-Centered Agentic System for Validating Research Papers*

[![1st Place](https://img.shields.io/badge/⭐%201st%20Place-UF%20AI%20Days%20GatorHack-yellow)](https://www.hackathonparty.com/hackathons/26/projects/355)
[![License](https://img.shields.io/badge/license-Research%20Use%20Only-red.svg)](LICENSE.md)
[![Commercial License](https://img.shields.io/badge/commercial%20license-contact%20author-blue.svg)](mailto:mkunzlermaldaner@ufl.edu)
![Python Versions](https://img.shields.io/badge/python-3.10%20%7C%203.11%20%7C%203.12%20%7C%203.13-orange)

</div>

---

### 📹 Watch the Demo

We developed Plato's Cave as part of the University of Florida's AI Days Hackathon, and therefore had to keep the video within the time limit:

<div align="center">
  <a href="https://www.youtube.com/watch?v=wvmJdUhuj4s" target="_blank">
    <img src="https://img.youtube.com/vi/wvmJdUhuj4s/maxresdefault.jpg"
      alt="Watch the demo video"
      width="600"
      style="border-radius: 8px;"
    />
  </a>

  <br><br>

  <a href="https://www.youtube.com/watch?v=wvmJdUhuj4s" target="_blank">
    <img
      src="https://img.shields.io/badge/%20Watch%20Demo%20Video-red?logo=youtube"
      alt="Watch on YouTube"
    />
  </a>
</div>

---

### 🧠 Overview

Plato’s Cave helps you **comprehend dense academic material** by analyzing PDFs and URLs using progressive AI assistance.  
Like emerging from Plato’s allegorical cave into enlightenment, this tool illuminates the **shadows of academic literature**, uncovering key insights, visualizations, and summaries.  


<div align="center">

![Green Cave](https://github.com/matheusmaldaner/PlatosCave/blob/main/green_cave.gif)

</div>

## Quick Start

You have to run the frontend, backend and docker image on **three** separate terminal sessions. Follow the commands below:

### (1) 🪶 Frontend Setup

```bash
cd frontend
npm install
gatsby develop  # If command not found, try: npx gatsby develop
```

If you see
Module not found: Can't resolve 'lucide-react':
```bash
npm install lucide-react
```

This will start the development server at `http://localhost:8000`

### (2) 🖥️ Backend Setup

On a separate terminal, while the frontend is still running, run the following commands:

```bash
# install uv 
# curl -LsSf https://astral.sh/uv/install.sh | sh
cd backend
uv sync
source .venv/bin/activate
uvx playwright install chromium --with-deps
```

Create a .env file
```
touch .env
```

<<<<<<< HEAD

=======
>>>>>>> 3971299c
Add your BROWSER_USE_API_KEY to the file (get $10 free [here](https://cloud.browser-use.com/#settings/api-keys/new))<br>
Add your EXA_API_KEY to the file (get $10 free [here](https://dashboard.exa.ai/home))
```
nano .env  # Open the file and add the line below
BROWSER_USE_API_KEY="bu_YOURKEY"
EXA_API_KEY="YOURKEY"
```

```bash
# install VNC server
sudo apt-get install x11vnc

# start VNC server
x11vnc -display :0 -forever -shared

sudo apt update
sudo apt install chromium-browser
google-chrome --remote-debugging-port=9222 --user-data-dir=/tmp/chrome-debug

python server.py
```

### (3) 🐳 Docker Image for Web Agent

Also an "image" here is not to be interpreted as a picture. You can think of a Docker image as a package that has everything you need to run some software (it has the libraries, code, envs, configs...)

```bash 
# start the docker (open Docker Desktop if on Windows -> Resources -> WSL Integration -> Enable Integration)
docker compose -f docker-compose.browser.yaml up --build remote-browser
# alternatively you can run it detached:
# docker compose -f docker-compose.browser.yaml up -d
```


## 🧩 Tech Stack


| Component         | Technology            |
| ----------------- | --------------------- |
| 🖼️ Frontend      | Gatsby.js             |
| 🧠 Backend        | Python (FastAPI)      |
| 🌐 Web Automation | Playwright + Chromium |
| 🤖 AI Integration | Browser-Use API       |
| 🐳 Environment    | Docker                |



<hr style="border: 0.5px solid #e5e5e5; margin: 20px 0;">

## 🔢 Scoring Mathematics Located [Here](https://github.com/matheusmaldaner/PlatosCave/blob/main/graph_app/README.md)

---

## 📜 License

**Copyright © 2025 Matheus Kunzler Maldaner. All Rights Reserved.**

This project is licensed under the **Plato's Cave Research and Academic Use License**.

### 📄 Full License

See [LICENSE.md](./LICENSE.md) for complete terms and conditions.

### 📚 Citation

If you use this software in academic research, please cite:

```bibtex
@software{maldaner2025platoscave,
  author = {Maldaner, Matheus Kunzler and Valle, Raul and Wormald, Stephen and O'Connor, Kristian and Woelke, James},
  title = {Plato's Cave: A Trust-Propagating Knowledge Graph System for Academic Research Verification},
  year = {2025},
  institution = {University of Florida},
  note = {Winner: 1st Place, UF AI Days GatorHack},
  url = {https://github.com/matheusmaldaner/PlatosCave}
}
```<|MERGE_RESOLUTION|>--- conflicted
+++ resolved
@@ -87,10 +87,6 @@
 touch .env
 ```
 
-<<<<<<< HEAD
-
-=======
->>>>>>> 3971299c
 Add your BROWSER_USE_API_KEY to the file (get $10 free [here](https://cloud.browser-use.com/#settings/api-keys/new))<br>
 Add your EXA_API_KEY to the file (get $10 free [here](https://dashboard.exa.ai/home))
 ```
